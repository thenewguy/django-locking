--- conflicted
+++ resolved
@@ -90,12 +90,7 @@
 
         :returns: ``True`` if one exists
         '''
-<<<<<<< HEAD
-        qs = self.filter(locked_object=_get_lock_name(obj))
-        return any([not lock.is_expired for lock in qs])
-=======
         return self.filter(locked_object=_get_lock_name(obj)).filter(self.not_expired_lookup).exists()
->>>>>>> e57e21d3
 
     def get_expired_locks(self):
         '''
