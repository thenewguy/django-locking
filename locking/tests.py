--- conflicted
+++ resolved
@@ -23,13 +23,12 @@
         l.release()
         self.assertTrue(not Lock.objects.is_locked(self.user))
     
-<<<<<<< HEAD
     def test_obj_with_expired_lock_is_not_locked(self):
         ''' Tests that manager.is_locked returns False if locks are expired '''
         Lock.objects.acquire_lock(self.user, max_age=1)
         time.sleep(2)  # make lock expire
         self.assertFalse(Lock.objects.is_locked(self.user))
-=======
+    
     def test_acquire_and_renew(self):
         ''' Tests an aquire/renew cycle '''
         l = Lock.objects.acquire_lock(self.user)
@@ -41,7 +40,6 @@
         l2 = Lock.objects.renew_lock(l.pk)
         self.assertEqual(l.pk, l2.pk)
         self.assertLess(l.expires_on(), l2.expires_on())
->>>>>>> b8f46892
 
     def test_lock_twice(self):
         ''' Tests a double locking (lock and try to lock again) '''
