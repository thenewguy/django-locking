from datetime import timedelta

from django.utils import timezone
from django.db import models, IntegrityError, transaction
<<<<<<< HEAD
from django.db.models import Q
from django.db.models.signals import pre_save
from django.dispatch import receiver
=======
>>>>>>> d827278f
from django.conf import settings
from django.utils.translation import ugettext_lazy as _

from .exceptions import NotLocked, AlreadyLocked, NonexistentLock, Expired


#: The default lock age.
MAX_AGE_FOREVER = 0
DEFAULT_MAX_AGE = getattr(settings, 'LOCK_MAX_AGE', MAX_AGE_FOREVER)


def _get_lock_name(obj):
    '''
    Gets a lock name for the object.

    :param django.db.models.Model obj: the object for which we want the lock

    :returns: a name for this object
    :rtype: :class:`str`
    '''
    return '%s.%s__%d' % (obj.__module__, obj.__class__.__name__, obj.id)


class LockManager(models.Manager):
    '''
    The manager for :class:`Lock`
    '''
    def acquire_lock(self, obj=None, max_age=DEFAULT_MAX_AGE, lock_name=''):
        '''
        Acquires a lock

        :param obj: the object we want to lock, this will override
            ``lock_name``.
        :type: :class:`django.db.models.Model` or ``None``
        :param int max_age: the maximum age of the lock
        :param str lock_name: the name for the lock
        '''
        if obj is not None:
            lock_name = _get_lock_name(obj)
        
        with transaction.atomic():
            try:
                lock, created = self.get_or_create(locked_object=lock_name,
                                                   defaults={'max_age': max_age})
            except IntegrityError:
                raise AlreadyLocked()
    
            if not created:
                # check whether lock is expired
                if lock.is_expired:
                    # Create a new lock to provide a new id for renewal.
                    # This ensures the owner of the previous lock doesn't
                    # remain in possession of the active lock id.
                    lock.release()
                    lock = self.create(locked_object=lock_name, max_age=max_age)
                else:
                    raise AlreadyLocked()

        return lock
    
    def renew_lock(self, pk):
        '''
        Renews a lock

        :param int pk: the primary key for the lock to renew
        '''
        
        with transaction.atomic():
            try:
                lock = self.get(pk=pk)
            except self.model.DoesNotExist:
                raise NonexistentLock()
            
            lock.renew()
        
        return lock

    def release_lock(self, pk):
        '''
        Releases a lock
        :param int pk: the primary key for the lock to release
        '''
        
        with transaction.atomic():
            try:
                lock = self.get(pk=pk)
            except self.model.DoesNotExist:
                raise NotLocked()
            
            lock.release()
        
        return lock

    def is_locked(self, obj):
        '''
        Check whether a lock exists on a certain object

        :param django.db.models.Model obj: the object which we want to check

        :returns: ``True`` if one exists
        '''
        return self.filter(locked_object=_get_lock_name(obj)).filter(self.not_expired_lookup).exists()

    def get_expired_locks(self):
        '''
        Gets all expired locks

        :returns: a :class:`~django.db.models.query.QuerySet` containing all
            expired locks
        '''
        return self.filter(self.expired_lookup)
    
    @property
    def not_expired_lookup(self):
        '''
        locks are not expired if max_age is forever or expires_on is in the future
        
        :returns: :class:`~from django.db.models.Q` matching all locks that are NOT expired
        '''
        return Q(max_age=MAX_AGE_FOREVER) | Q(expires_on__gt=timezone.now())
    
    @property
    def expired_lookup(self):
        '''
        negate the "not expired lookup"
        :returns: :class:`~from django.db.models.Q` matching all locks that ARE expired
        '''
        return ~self.not_expired_lookup
    

class Lock(models.Model):
    '''
    '''
    #: The lock name
    locked_object = models.CharField(
        max_length=255, verbose_name=_('locked object'), unique=True
    )
    #: The creation time of the lock
    created_on = models.DateTimeField(
        verbose_name=_('created on'), db_index=True
    )
    #: The renewal time of the lock
    renewed_on = models.DateTimeField(
        verbose_name=_('renewed on'), db_index=True
    )
    #: The expiration time of the lock
    expires_on = models.DateTimeField(
        verbose_name=_('expires on'), db_index=True
    )
    #: The age of a lock before it can be overwritten. If it's ``MAX_AGE_FOREVER``, it will
    #: never expire.
    max_age = models.PositiveIntegerField(
        default=DEFAULT_MAX_AGE, verbose_name=_('Maximum lock age'),
        help_text=_('The age of a lock before it can be overwritten. '
                    '%s means indefinitely.' % MAX_AGE_FOREVER)
    )

    objects = LockManager()

    class Meta:
        verbose_name = _('Lock')
        verbose_name_plural = _('Locks')
        ordering = ['created_on']

    def __unicode__(self):
        values = {'object': self.locked_object,
                  'creation_date': self.created_on}
        return _('Lock exists on %(object)s since %(creation_date)s') % values

    def release(self, silent=True):
        '''
        Releases the lock

        :param bool silent: if it's ``False`` it will raise an
            :class:`~locking.exceptions.NotLocked` error.
        '''
        if not getattr(self, 'unlocked', False):
            self.delete()
            self.unlocked = True
            return True
        if not silent:
            raise NotLocked()
    
    def renew(self):
        if self.is_expired:
            raise Expired()
        
        self.renewed_on = timezone.now()
        self.save()

    @property
    def is_expired(self):
        '''
        Is the lock expired?

        :returns: ``True`` or ``False``
        '''
        if self.max_age == MAX_AGE_FOREVER:
            return False
        else:
            return self.expires_on < timezone.now()


@receiver(pre_save, sender=Lock)
def lock_pre_save(sender, instance, raw, **kwargs):
    if not raw:
        now = timezone.now()
        
        if instance.created_on is None:
            instance.created_on = now
        
        if instance.renewed_on is None:
            instance.renewed_on = now
        
        instance.expires_on = instance.renewed_on + timedelta(seconds=instance.max_age)<|MERGE_RESOLUTION|>--- conflicted
+++ resolved
@@ -2,12 +2,9 @@
 
 from django.utils import timezone
 from django.db import models, IntegrityError, transaction
-<<<<<<< HEAD
 from django.db.models import Q
 from django.db.models.signals import pre_save
 from django.dispatch import receiver
-=======
->>>>>>> d827278f
 from django.conf import settings
 from django.utils.translation import ugettext_lazy as _
 
@@ -67,7 +64,23 @@
                     raise AlreadyLocked()
 
         return lock
-    
+
+    def release_lock(self, pk):
+        '''
+        Releases a lock
+        :param int pk: the primary key for the lock to release
+        '''
+        
+        with transaction.atomic():
+            try:
+                lock = self.get(pk=pk)
+            except self.model.DoesNotExist:
+                raise NotLocked()
+            
+            lock.release()
+        
+        return lock
+
     def renew_lock(self, pk):
         '''
         Renews a lock
@@ -85,22 +98,6 @@
         
         return lock
 
-    def release_lock(self, pk):
-        '''
-        Releases a lock
-        :param int pk: the primary key for the lock to release
-        '''
-        
-        with transaction.atomic():
-            try:
-                lock = self.get(pk=pk)
-            except self.model.DoesNotExist:
-                raise NotLocked()
-            
-            lock.release()
-        
-        return lock
-
     def is_locked(self, obj):
         '''
         Check whether a lock exists on a certain object
